from __future__ import annotations

from abc import ABC
from dataclasses import dataclass
from typing import TYPE_CHECKING, Any, ClassVar, Generic, Mapping, TypeVar
from typing_extensions import Self

from mfpbench.config import Config

if TYPE_CHECKING:
    from mfpbench.metric import Metric

# The Config kind
C = TypeVar("C", bound=Config)

# Fidelity kind
F = TypeVar("F", int, float)


@dataclass(frozen=True)  # type: ignore[misc]
class Result(ABC, Generic[C, F]):
    """Collect all results in a class for clarity."""

    metric_defs: ClassVar[Mapping[str, Metric]]
    """The metric definitions of this result."""

    default_value_metric: ClassVar[str]
    """The default metric to use for this result."""

    default_value_metric_test: ClassVar[str] | None
    """The default test metric to use for this result."""

    default_cost_metric: ClassVar[str]
    """The default cost to use for this result."""

    fidelity: F
    """The fidelity of this result."""

    config: C
    """The config used to generate this result."""

    value_metric: str
    """The metric to use for this result."""

    value_metric_test: str | None
    """The test metric to use for this result.

    !!! warning

        Some benchmarks do not have a test metric and so this may be
        None. You will likely want to check for this case if using the
        `value_metric_test`. A good approach is to replace with nan values.
    """

    cost_metric: str
    """The cost to use for this result."""

    @classmethod
    def from_dict(
        cls,
        config: C,
        fidelity: F,
        result: Mapping[str, float],
        *,
        value_metric: str | None = None,
        value_metric_test: str | None = None,
        cost_metric: str | None = None,
        renames: Mapping[str, str] | None = None,
    ) -> Self:
        """Create from a dict or mapping object."""
        if renames is not None:
            values = {renames.get(k, k): v for k, v in result.items()}
        else:
            values = result
        values = {
            k: (
                metric.as_value(v)
                if (metric := cls.metric_defs.get(k)) is not None
                else v
            )
            for k, v in values.items()
        }
<<<<<<< HEAD
        if renames is not None:
            values = {renames.get(k, k): v for k, v in values.items()}

=======
>>>>>>> 8100d228
        if value_metric is None:
            value_metric = cls.default_value_metric

        if value_metric_test is None:
            value_metric_test = cls.default_value_metric_test

        if cost_metric is None:
            cost_metric = cls.default_cost_metric

        return cls(
            config=config,
            fidelity=fidelity,
            value_metric=value_metric,
            value_metric_test=value_metric_test,
            cost_metric=cost_metric,
            **values,  # type: ignore
        )

    def as_dict(self) -> dict[str, Any]:
        """As a raw dictionary."""
        return self.values

    def __getitem__(self, key: str) -> Metric.Value:
        if key not in self.metric_defs:
            raise KeyError(f"Metric {key} not in {self.metric_defs.keys()}")
        return getattr(self, key)

    @property
    def cost(self) -> float:
        """The time cost for evaluting this config."""
        return self[self.cost_metric].error

    @property
    def error(self) -> float:
        """The error of interest."""
        return self[self.value_metric].error

    @property
    def test_error(self) -> float | None:
        """The test error of interest."""
        # TODO: This should just return None
        if self.value_metric_test is None:
            metric = self[self.value_metric].definition
            worst = metric.bounds[1] if metric.minimize else metric.bounds[0]
            return metric.as_value(worst).error

        return self[self.value_metric_test].error

    @property
    def score(self) -> float:
        """The score of interest."""
        return self[self.value_metric].score

    @property
    def val_score(self) -> float:
        """The score of interest."""
        # Maintain backwards compatibility for a project
        # TODO: This should be removed!
        return self.score

    @property
    def test_score(self) -> float | None:
        """The test score of interest."""
        # TODO: This should just return None
        if self.value_metric_test is None:
            metric = self[self.value_metric].definition
            worst = metric.bounds[1] if metric.minimize else metric.bounds[0]
            return metric.as_value(worst).score

        return self[self.value_metric_test].error

    @property
    def values(self) -> dict[str, Any]:
        """Create a dict from this result with the raw values."""
        return {k: getattr(self, k).value for k in self.metric_defs}

    @property
    def errors(self) -> dict[str, float]:
        """Create a dict from this result with the error values."""
        return {k: getattr(self, k).error for k in self.metric_defs}

    @property
    def scores(self) -> dict[str, float]:
        """Create a dict from this result with the score values."""
        return {k: getattr(self, k).score for k in self.metric_defs}<|MERGE_RESOLUTION|>--- conflicted
+++ resolved
@@ -80,12 +80,6 @@
             )
             for k, v in values.items()
         }
-<<<<<<< HEAD
-        if renames is not None:
-            values = {renames.get(k, k): v for k, v in values.items()}
-
-=======
->>>>>>> 8100d228
         if value_metric is None:
             value_metric = cls.default_value_metric
 
