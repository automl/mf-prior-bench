--- conflicted
+++ resolved
@@ -361,14 +361,6 @@
     if str(path.name) in BAD_BENCHMARKS:
         warnings.warn(f"Discarding benchmark: {path.name}", stacklevel=2)
         return
-<<<<<<< HEAD
-=======
-    
-    df = pd.read_csv(path)
-   
-    # find the unique set of hyperparameters/configs
-    unique_df = df.loc[:,HPS].drop_duplicates(keep="first").sort_index()
->>>>>>> 741da932
 
     df = pd.read_csv(path, float_precision="high")
 
@@ -389,7 +381,10 @@
     # 126   | 2
     # 252   | 3
     # ...
-    config_ids = pd.Series(np.arange(1, len(unique_df.index) + 1), index=unique_df.index)
+    config_ids = pd.Series(
+        np.arange(1, len(unique_df.index) + 1),
+        index=unique_df.index,
+    )
 
     # Assign the new config_ids to the original dataframe
     #       HPs...  | epoch     | Results...    | id
@@ -418,13 +413,6 @@
         df.id.drop_duplicates(keep="last").index.values
         - df.id.drop_duplicates(keep="first").index.values
     )
-<<<<<<< HEAD
-    # # removing all rows that have recorded fewer fidelities than the max frequency seen
-    #
-    # to_remove = np.where(fid_steps != uniques[counts.argmax()])[0]
-    # idx_to_remove = unique_df.index.values[to_remove]
-=======
->>>>>>> 741da932
 
     # removing all rows that have recorded fewer fidelities than the max frequency seen
     uniques, counts = np.unique(fid_steps, return_counts=True)
@@ -432,10 +420,10 @@
     idx_to_remove = df.id[unique_df.index.to_numpy()[to_remove]].to_numpy()
     df.index = df.id
     df = df.drop(index=idx_to_remove)
-    
+
     # re-enumerate indexes for unique configs
-    unique_df = df.loc[:,HPS].drop_duplicates(keep="first").sort_index()
-    df["id"] = pd.Series(np.arange(1, len(unique_df.index)+1), index=unique_df.index)
+    unique_df = df.loc[:, HPS].drop_duplicates(keep="first").sort_index()
+    df["id"] = pd.Series(np.arange(1, len(unique_df.index) + 1), index=unique_df.index)
     df.id = df["id"].ffill()
     df.id = df.id.astype(int)
 
